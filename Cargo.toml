--- conflicted
+++ resolved
@@ -10,11 +10,7 @@
 doctest = false
 
 [build-dependencies]
-<<<<<<< HEAD
-cc = "1.0.27"
-=======
 cc = "1.0.28"
->>>>>>> 5d8d8e18
 
 [dependencies]
 base_conversion = { path = "base_conversion" }
