// -*- mode: rust; -*-
//
// This file is part of `popsicle`.
// Copyright © 2019 Galois, Inc.
// See LICENSE for licensing information.

//! Implementation of the Pinkas-Schneider-Tkachenko-Yanai "extended" private
//! set intersection protocol (cf. <https://eprint.iacr.org/2019/241>).

use crate::cuckoo::CuckooHash;
use crate::errors::Error;
use crate::utils;
use fancy_garbling::{BinaryBundle, BundleGadgets, CrtBundle, CrtGadgets, Fancy, FancyInput, Wire};
use itertools::Itertools;
use ocelot::oprf::{KmprtReceiver, KmprtSender};
use ocelot::ot::{AlszReceiver as OtReceiver, AlszSender as OtSender};
use rand::{CryptoRng, Rng, RngCore, SeedableRng};
use scuttlebutt::{AbstractChannel, Block, Block512, SemiHonest};
use twopac::semihonest::{Evaluator, Garbler};

const NHASHES: usize = 3;
// How many bytes of the hash to use for the equality tests. This affects
// correctness, with a lower value increasing the likelihood of a false
// positive.
const HASH_SIZE: usize = 4;

/// The type of values in the sender and receiver's sets.
pub type Msg = Vec<u8>;

/// Private set intersection sender.
pub struct Sender {
    opprf: KmprtSender,
}

pub struct SenderState {
    opprf_outputs: Vec<Block512>,
}

/// Private set intersection receiver.
pub struct Receiver {
    opprf: KmprtReceiver,
}

pub struct ReceiverState {
    opprf_outputs: Vec<Block512>,
    cuckoo: CuckooHash,
    inputs: Vec<Msg>,
}

impl Sender {
    /// Initialize the PSI sender.
    pub fn init<C: AbstractChannel, RNG: RngCore + CryptoRng + SeedableRng>(
        channel: &mut C,
        rng: &mut RNG,
    ) -> Result<Self, Error> {
        let opprf = KmprtSender::init(channel, rng)?;
        Ok(Self { opprf })
    }

    /// Run the PSI protocol over `inputs`.
    pub fn send<C: AbstractChannel, RNG: RngCore + CryptoRng + SeedableRng>(
        &mut self,
        channel: &mut C,
        inputs: &[Msg],
        rng: &mut RNG,
    ) -> Result<SenderState, Error> {
        // receive cuckoo hash info from sender
        let key = channel.read_block()?;
        let hashes = utils::compress_and_hash_inputs(inputs, key);

        // map inputs to table using all hash functions
        let nbins = channel.read_usize()?;
        let mut table = vec![Vec::new(); nbins];

        for &x in &hashes {
            let mut bins = Vec::with_capacity(NHASHES);
            for h in 0..NHASHES {
                let bin = CuckooHash::bin(x, h, nbins);
                table[bin].push(x ^ Block::from(h as u128));
                bins.push(bin);
            }
            // if j = H1(y) = H2(y) for some y, then P2 adds a uniformly random element to
            // table2[j].
            if bins.iter().skip(1).all(|&x| x == bins[0]) {
                table[bins[0]].push(rng.gen());
            }
        }

        // select the target values
        let ts = (0..nbins).map(|_| rng.gen::<Block512>()).collect_vec();

        let points = table
            .into_iter()
            .zip_eq(ts.iter())
            .flat_map(|(bin, t)| {
                // map all the points in a bin to the same tag
                bin.into_iter().map(move |item| (item, *t))
            })
            .collect_vec();

        self.opprf.send(channel, &points, nbins, rng)?;

        Ok(SenderState { opprf_outputs: ts })
    }

    pub fn compute_setup<C, RNG>(
        channel: &mut C,
        state: &SenderState,
        rng: &mut RNG,
    ) -> Result<(Garbler<C, RNG, OtSender>, Vec<Wire>, Vec<Wire>), Error>
    where
        C: AbstractChannel,
        RNG: RngCore + CryptoRng + SeedableRng<Seed = Block>,
    {
        let mut gb =
            Garbler::<C, RNG, OtSender>::new(channel.clone(), RNG::from_seed(rng.gen()), &[])?;
        let my_input_bits = encode_inputs(&state.opprf_outputs);
        let mods = vec![2; my_input_bits.len()]; // all binary moduli
        let sender_inputs = gb.encode_many(&my_input_bits, &mods)?;
        let receiver_inputs = gb.receive_many(&mods)?;
        Ok((gb, sender_inputs, receiver_inputs))
    }

    /// Compute the intersection.
    pub fn compute_intersection<C, RNG>(
        channel: &mut C,
        state: SenderState,
        rng: &mut RNG,
    ) -> Result<(), Error>
    where
        C: AbstractChannel,
        RNG: RngCore + CryptoRng + SeedableRng<Seed = Block>,
    {
        let (mut gb, x, y) = Self::compute_setup(channel, &state, rng)?;
        let outs = fancy_compute_intersection(&mut gb, &x, &y)?;
        gb.outputs(&outs)?;
        Ok(())
    }

    /// Compute the cardinality of the intersection.
    pub fn compute_cardinality<C, RNG>(
        channel: &mut C,
        state: SenderState,
        rng: &mut RNG,
    ) -> Result<(), Error>
    where
        C: AbstractChannel,
        RNG: RngCore + CryptoRng + SeedableRng<Seed = Block>,
    {
        let (mut gb, x, y) = Self::compute_setup(channel, &state, rng)?;
        let (outs, _) = fancy_compute_cardinality(&mut gb, &x, &y)?;
        gb.outputs(&outs)?;
        Ok(())
    }
}

impl Receiver {
    /// Initialize the PSI receiver.
    pub fn init<C: AbstractChannel, RNG: RngCore + CryptoRng + SeedableRng>(
        channel: &mut C,
        rng: &mut RNG,
    ) -> Result<Self, Error> {
        let opprf = KmprtReceiver::init(channel, rng)?;
        Ok(Self { opprf })
    }

    /// Run the PSI protocol over `inputs`.
    pub fn receive<C: AbstractChannel, RNG: RngCore + CryptoRng + SeedableRng>(
        &mut self,
        channel: &mut C,
        inputs: &[Msg],
        rng: &mut RNG,
    ) -> Result<ReceiverState, Error> {
        let key = rng.gen();
        let hashed_inputs = utils::compress_and_hash_inputs(inputs, key);
        let cuckoo = CuckooHash::new(&hashed_inputs, NHASHES)?;

        // Send cuckoo hash info to receiver.
        channel.write_block(&key)?;
        channel.write_usize(cuckoo.nbins)?;
        channel.flush()?;

        // Build `table` to include a cuckoo hash entry xored with its hash
        // index, if such a entry exists, or a random value.
        let table = cuckoo
            .items
            .iter()
            .map(|opt_item| match opt_item {
                Some(item) => item.entry,
                None => rng.gen(),
            })
            .collect::<Vec<Block>>();

        let opprf_outputs = self.opprf.receive(channel, &table, rng)?;

        Ok(ReceiverState {
            opprf_outputs,
            cuckoo,
            inputs: inputs.to_vec(),
        })
    }

    pub fn compute_setup<C, RNG>(
        channel: &mut C,
        state: &ReceiverState,
        rng: &mut RNG,
    ) -> Result<(Evaluator<C, RNG, OtReceiver>, Vec<Wire>, Vec<Wire>), Error>
    where
        C: AbstractChannel,
        RNG: CryptoRng + RngCore + SeedableRng<Seed = Block>,
    {
        let nbins = state.cuckoo.nbins;
        let my_input_bits = encode_inputs(&state.opprf_outputs);

        let mut ev =
            Evaluator::<C, RNG, OtReceiver>::new(channel.clone(), RNG::from_seed(rng.gen()))?;

        let mods = vec![2; nbins * HASH_SIZE * 8];
        let sender_inputs = ev.receive_many(&mods)?;
        let receiver_inputs = ev.encode_many(&my_input_bits, &mods)?;
        Ok((ev, sender_inputs, receiver_inputs))
    }

    /// Compute the intersection.
    pub fn compute_intersection<C, RNG>(
        channel: &mut C,
        state: ReceiverState,
        rng: &mut RNG,
    ) -> Result<Vec<Msg>, Error>
    where
        C: AbstractChannel,
        RNG: RngCore + CryptoRng + SeedableRng<Seed = Block>,
    {
        let (mut ev, x, y) = Self::compute_setup(channel, &state, rng)?;
        let outs = fancy_compute_intersection(&mut ev, &x, &y)?;
        ev.outputs(&outs)?;
        let mpc_outs = ev.decode_output()?;

        let mut intersection = Vec::new();
        for (opt_item, in_intersection) in state.cuckoo.items.iter().zip_eq(mpc_outs.into_iter()) {
            if let Some(item) = opt_item {
                if in_intersection == 1_u16 {
                    intersection.push(state.inputs[item.input_index].clone());
                }
            }
        }
        Ok(intersection)
    }

    /// Compute the cardinality of the intersection.
    pub fn compute_cardinality<C, RNG>(
        channel: &mut C,
        state: ReceiverState,
        rng: &mut RNG,
    ) -> Result<usize, Error>
    where
        C: AbstractChannel,
        RNG: RngCore + CryptoRng + SeedableRng<Seed = Block>,
    {
        let (mut ev, x, y) = Self::compute_setup(channel, &state, rng)?;
        let (outs, mods) = fancy_compute_cardinality(&mut ev, &x, &y)?;
        ev.outputs(&outs)?;
        let mpc_outs = ev.decode_output()?;

        let cardinality = fancy_garbling::util::crt_inv(&mpc_outs, &mods);
        Ok(cardinality as usize)
    }
}

fn encode_inputs(opprf_outputs: &[Block512]) -> Vec<u16> {
    opprf_outputs
        .iter()
        .flat_map(|blk| {
<<<<<<< HEAD
            let mut val = 0;
            for (i, b) in blk.prefix(HASH_SIZE).iter().enumerate() {
                val ^= u128::from(*b) << (i * 8);
            }
            fancy_garbling::util::crt(val, &qs)
=======
            blk.prefix(HASH_SIZE)
                .iter()
                .flat_map(|byte| (0..8).map(|i| ((byte >> i) & 1_u8) as u16).collect_vec())
>>>>>>> 76c14315
        })
        .collect()
}

/// Fancy function to compute the intersection and return encoded vector of 0/1 masks.
fn fancy_compute_intersection<F: Fancy>(
    f: &mut F,
    sender_inputs: &[F::Item],
    receiver_inputs: &[F::Item],
) -> Result<Vec<F::Item>, F::Error> {
    assert_eq!(sender_inputs.len(), receiver_inputs.len());
    sender_inputs
        .chunks(HASH_SIZE * 8)
        .zip_eq(receiver_inputs.chunks(HASH_SIZE * 8))
        .map(|(xs, ys)| {
            f.eq_bundles(
                &BinaryBundle::new(xs.to_vec()),
                &BinaryBundle::new(ys.to_vec()),
            )
        })
        .collect()
}

/// Fancy function to compute the cardinaility and return CRT value containing the result
/// along with the moduli of that value.
fn fancy_compute_cardinality<F: Fancy>(
    f: &mut F,
    sender_inputs: &[F::Item],
    receiver_inputs: &[F::Item],
) -> Result<(Vec<F::Item>, Vec<u16>), F::Error> {
    assert_eq!(sender_inputs.len(), receiver_inputs.len());

    let eqs = sender_inputs
        .chunks(HASH_SIZE * 8)
        .zip_eq(receiver_inputs.chunks(HASH_SIZE * 8))
        .map(|(xs, ys)| {
            f.eq_bundles(
                &BinaryBundle::new(xs.to_vec()),
                &BinaryBundle::new(ys.to_vec()),
            )
        })
        .collect::<Result<Vec<F::Item>, F::Error>>()?;

    let qs = fancy_garbling::util::primes_with_width(16);
    let q = fancy_garbling::util::product(&qs);
    let mut acc = f.crt_constant_bundle(0, q)?;
    let one = f.crt_constant_bundle(1, q)?;

    for b in eqs.into_iter() {
        let b_ws = one
            .iter()
            .map(|w| f.mul(w, &b))
            .collect::<Result<Vec<F::Item>, F::Error>>()?;
        let b_crt = CrtBundle::new(b_ws);
        acc = f.crt_add(&acc, &b_crt)?;
    }

    Ok((acc.wires().to_vec(), qs))
}

impl SemiHonest for Sender {}
impl SemiHonest for Receiver {}

#[cfg(test)]
mod tests {
    use super::*;
    use crate::utils::rand_vec_vec;
    use scuttlebutt::{AesRng, Channel};
    use std::io::{BufReader, BufWriter};
    use std::os::unix::net::UnixStream;

    const ITEM_SIZE: usize = 8;
    const SET_SIZE: usize = 1 << 6;

    #[test]
    fn full_protocol() {
        let mut rng = AesRng::new();
        let (sender, receiver) = UnixStream::pair().unwrap();
        let sender_inputs = rand_vec_vec(SET_SIZE, ITEM_SIZE, &mut rng);
        let receiver_inputs = sender_inputs.clone();

        std::thread::spawn(move || {
            let mut rng = AesRng::new();
            let reader = BufReader::new(sender.try_clone().unwrap());
            let writer = BufWriter::new(sender);
            let mut channel = Channel::new(reader, writer);
            let mut psi = Sender::init(&mut channel, &mut rng).unwrap();

            let state = psi.send(&mut channel, &sender_inputs, &mut rng).unwrap();
            Sender::compute_cardinality(&mut channel, state, &mut rng).unwrap();
        });

        let mut rng = AesRng::new();
        let reader = BufReader::new(receiver.try_clone().unwrap());
        let writer = BufWriter::new(receiver);
        let mut channel = Channel::new(reader, writer);
        let mut psi = Receiver::init(&mut channel, &mut rng).unwrap();

        let state = psi
            .receive(&mut channel, &receiver_inputs, &mut rng)
            .unwrap();
        let cardinality = Receiver::compute_cardinality(&mut channel, state, &mut rng).unwrap();

        assert_eq!(cardinality, SET_SIZE);
    }

}<|MERGE_RESOLUTION|>--- conflicted
+++ resolved
@@ -271,17 +271,9 @@
     opprf_outputs
         .iter()
         .flat_map(|blk| {
-<<<<<<< HEAD
-            let mut val = 0;
-            for (i, b) in blk.prefix(HASH_SIZE).iter().enumerate() {
-                val ^= u128::from(*b) << (i * 8);
-            }
-            fancy_garbling::util::crt(val, &qs)
-=======
             blk.prefix(HASH_SIZE)
                 .iter()
                 .flat_map(|byte| (0..8).map(|i| ((byte >> i) & 1_u8) as u16).collect_vec())
->>>>>>> 76c14315
         })
         .collect()
 }
