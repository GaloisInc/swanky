// -*- mode: rust; -*-
//
// This file is part of `popsicle`.
// Copyright © 2019 Galois, Inc.
// See LICENSE for licensing information.
//
//
// TODO:
//
// (1) Use ocelot's cuckoo hash (ch) instead of popsicle's: popsicle's current ch has a bug where
//     it is always full and fails for certain numbers like 100,000 and larger powers of 10.
// (2) Once (1) is complete, revert handling megabins after the ch is done instead of during (and
//     effectively get rid of the ch large structure and methods currently in popsicle/src/cuckoo)
//     the current megabin handling is an artifact of older bugs that stalled the system for large sets

use crate::Error;
use scuttlebutt::{Aes128, Block};
use std::fmt::Debug;

#[derive(Clone, Debug)]
pub(crate) struct CuckooItem {
    // The actual value.
    pub(crate) entry: Block,
    // The input index associated with the entry.
    pub(crate) input_index: usize,
    // The hash index used. None for stash items.
    pub(crate) hash_index: usize,
}

<<<<<<< HEAD
#[derive(Clone)]
=======
impl CuckooItem {
    #[cfg(feature = "psty")]
    /// Replace the first byte of the entry with the hash index. Used in PSTY.
    pub fn entry_with_hindex(&self) -> Block {
        let mask = Block::from(0xFFFF_FFFF_FFFF_FFFF_FFFF_FFFF_FFFF_FF00);
        (self.entry & mask) ^ Block::from(self.hash_index as u128)
    }
}

>>>>>>> 24e961be
pub(crate) struct CuckooHash {
    pub(crate) items: Vec<Option<CuckooItem>>,
    pub(crate) nbins: usize,
    pub(crate) nhashes: usize,
}


#[derive(Clone)]
pub struct CuckooHashLarge{
    pub(crate) items: Vec<CuckooHash>,
    pub nbins: usize, // total number of bins
    pub nmegabins: usize,
    pub megasize: usize,
    pub nhashes: usize,
}

/// The number of times to loop when trying to place an entry in a bin.
const NITERS: usize = 1000;

fn compute_nbins(n: usize, nhashes: usize) -> Result<usize, Error> {
    // Numbers taken from <https://thomaschneider.de/papers/PSZ18.pdf>, §3.2.2.
    if nhashes == 3 {
        if n < 1 << 27 {
            Ok((1.27 * (n as f64)).ceil() as usize) // good up to set size 2^26
        } else {
            Ok((1.62 * (n as f64)).ceil() as usize) // required for 2^27
        }
    } else if nhashes == 4 {
        Ok((1.09 * (n as f64)).ceil() as usize)
    } else if nhashes == 5 {
        Ok((1.05 * (n as f64)).ceil() as usize)
    } else {
        Err(Error::InvalidCuckooParameters { nitems: n, nhashes })
    }
}

pub fn compute_masksize(n: usize) -> Result<usize, Error> {
    // Numbers taken from <https://eprint.iacr.org/2016/799>, Table 2 (the `v`
    // column).
    let masksize = if n <= 1 << 8 {
        7
    } else if n <= 1 << 12 {
        8
    } else if n <= 1 << 16 {
        9
    } else if n <= 1 << 20 {
        10
    } else if n <= 1 << 24 {
        11
    } else if n <= 1 << 28 {
        12
    } else {
        return Err(Error::InvalidCuckooSetSize(n));
    };
    Ok(masksize)
}

impl CuckooHash {
    /// Build a new cuckoo hash table, hashing `inputs` in. We require that the
    /// lower-order-bits of the values in `inputs` are zero-ed out, as those
    /// bits will be used to store the hash index.
    pub fn new(inputs: &[Block], nhashes: usize) -> Result<CuckooHash, Error> {
        let nbins = compute_nbins(inputs.len(), nhashes)?;

        let mut tbl = CuckooHash {
            items: vec![None; nbins],
            nbins,
            nhashes,
        };

        // Fill table with `inputs`.
        for (j, input) in inputs.iter().enumerate() {
            tbl.hash(*input, j)?;
        }

        Ok(tbl)
    }

    /// Place `input`, alongside the input index `idx` it corresponds to, in the
    /// hash table.
    pub fn hash(&mut self, input: Block, idx: usize) -> Result<(), Error> {
        let mut item = CuckooItem {
            entry: input,
            input_index: idx,
            hash_index: 0,
        };
        for _ in 0..NITERS {
            let i = CuckooHash::bin(item.entry, item.hash_index, self.nbins);
            let opt_item = self.items[i].replace(item);
            if let Some(x) = opt_item {
                // If there is an item already in the bin, keep iterating,
                // trying to place the new item.
                item = x;
                // Bump the hash index.
                item.hash_index = (item.hash_index + 1) % self.nhashes;
            } else {
                return Ok(());
            }
        }
        Err(Error::CuckooHashFull)
    }

    /// Output the bin number for a given hash output `hash` and hash index `hidx`.
    pub fn bin(hash: Block, hidx: usize, nbins: usize) -> usize {
        let aes = Aes128::new(hash);
        let h = aes.encrypt(Block::from(hidx as u128));
        (u128::from(h) % (nbins as u128)) as usize
    }
}

impl Debug for CuckooHash {
    fn fmt(&self, f: &mut std::fmt::Formatter) -> std::fmt::Result {
        for i in 0..self.nbins {
            writeln!(f, "{}: {:?}", i, self.items[i])?;
        }
        Ok(())
    }
}

impl CuckooHashLarge{
    /// Build a new cuckoo hash table, hashing `inputs` in. We require that the
    /// lower-order-bits of the values in `inputs` are zero-ed out, as those
    /// bits will be used to store the hash index.
    pub fn new(inputs: &[Block], nhashes: usize, megasize: usize) -> Result<CuckooHashLarge, Error> {
        let nbins = compute_nbins(inputs.len(), nhashes)?;

        let nmegabins = ((nbins as f64)/(megasize as f64)).ceil() as usize;
        let last_bin = nbins % megasize;

        let mut items: Vec<CuckooHash> = Vec::new();
        for i in 0..nmegabins{
            let mut binsize = megasize;
            if i == (nmegabins - 1) && last_bin != 0{
                binsize = last_bin;
            }
            items.push(
                CuckooHash{
                        items: vec![None; binsize],
                        nbins: binsize,
                        nhashes,
                }
            );
        }


        let mut tbl = CuckooHashLarge {
            items,
            nbins,
            nmegabins,
            megasize,
            nhashes,
        };

        // Fill table with `inputs`.
        for (j, input) in inputs.iter().enumerate() {
            tbl.hash(*input, j)?;
        }
        Ok(tbl)
    }

    /// Place `input`, alongside the input index `idx` it corresponds to, in the
    /// hash table.
    pub fn hash(&mut self, input: Block, idx: usize) -> Result<(), Error> {
        let mut item = CuckooItem {
            entry: input,
            input_index: idx,
            hash_index: 0,
        };
        let mask = Block::from(0xFFFF_FFFF_FFFF_FFFF_FFFF_FFFF_FFFF_FF00);

        for _ in 0..NITERS {
            item.entry &= mask;

            let i = CuckooHash::bin(item.entry, item.hash_index, self.nbins);
            let small_i = i % self.megasize;
            let megabin_i =  i / self.megasize;

            item.entry ^= Block::from(item.hash_index as u128);
            let opt_item = self.items[megabin_i].items[small_i].replace(item);
            if let Some(x) = opt_item {
                // If there is an item already in the bin, keep iterating,
                // trying to place the new item.
                item = x;
                // Bump the hash index.
                item.hash_index = (item.hash_index + 1) % self.nhashes;
            } else {
                return Ok(());
            }
        }
        Err(Error::CuckooHashFull)
    }
}

#[cfg(test)]
mod tests {
    use super::*;
    use crate::utils;
    use itertools::Itertools;
    use rand::Rng;
    use scuttlebutt::AesRng;

    const NHASHES: usize = 3;
    const ITEMSIZE: usize = 8;
    const SETSIZE: usize = 10000;

    #[test]
    fn test_build() {
        let mut rng = AesRng::new();
        let inputs = utils::rand_vec_vec(SETSIZE, ITEMSIZE, &mut rng);
        let key = rng.gen();
        let hashes = utils::compress_and_hash_inputs(&inputs, key);
        let _ = CuckooHash::new(&hashes, NHASHES).unwrap();
    }

    #[test]
    fn hashing() {
        let mut rng = AesRng::new();
        let inputs = utils::rand_vec_vec(SETSIZE, ITEMSIZE, &mut rng);

        let key = rng.gen();
        let hashes = utils::compress_and_hash_inputs(&inputs, key);
        let cuckoo = CuckooHash::new(&hashes, NHASHES).unwrap();

        // map inputs to table using all hash functions
        let mut table = vec![Vec::new(); cuckoo.nbins];

        for &x in &hashes {
            let mut bins = Vec::with_capacity(NHASHES);
            for h in 0..NHASHES {
                let bin = CuckooHash::bin(x, h, cuckoo.nbins);
                table[bin].push(x);
                bins.push(bin);
            }
            // if j = H1(y) = H2(y) for some y, then P2 adds a uniformly random element to
            // table2[j].
            if bins.iter().skip(1).all(|&x| x == bins[0]) {
                table[bins[0]].push(rng.gen());
            }
        }

        // each item in a cuckoo bin should also be in one of the table bins
        for (opt_item, bin) in cuckoo.items.iter().zip_eq(&table) {
            if let Some(item) = opt_item {
                assert!(bin.iter().any(|bin_elem| *bin_elem == item.entry));
            }
        }
    }
}

#[cfg(all(feature = "nightly", test))]
mod benchmarks {
    extern crate test;
    use super::*;
    use test::Bencher;

    const SETSIZE: usize = 1 << 16;

    #[bench]
    fn bench_build(b: &mut Bencher) {
        let inputs = (0..SETSIZE)
            .map(|_| rand::random::<Block>())
            .collect::<Vec<Block>>();
        b.iter(|| CuckooHash::new(&inputs, 3));
    }

    #[bench]
    fn bench_bin(b: &mut Bencher) {
        let input = rand::random::<Block>();
        let hidx = rand::random::<usize>() % 4;
        let range = 53;
        b.iter(|| CuckooHash::bin(input, hidx, range));
    }
}<|MERGE_RESOLUTION|>--- conflicted
+++ resolved
@@ -27,9 +27,6 @@
     pub(crate) hash_index: usize,
 }
 
-<<<<<<< HEAD
-#[derive(Clone)]
-=======
 impl CuckooItem {
     #[cfg(feature = "psty")]
     /// Replace the first byte of the entry with the hash index. Used in PSTY.
@@ -39,7 +36,6 @@
     }
 }
 
->>>>>>> 24e961be
 pub(crate) struct CuckooHash {
     pub(crate) items: Vec<Option<CuckooItem>>,
     pub(crate) nbins: usize,
