--- conflicted
+++ resolved
@@ -5,30 +5,13 @@
 use mac_n_cheese_sieve_parser::Number;
 use std::any::type_name;
 use swanky_field::{FiniteField, PrimeFiniteField};
-<<<<<<< HEAD
-
-use crate::mac::Mac;
-
-/// A type indicating whether a party is a prover or a verifier.
-#[derive(Copy, Clone, Eq, PartialEq)]
-pub enum Party {
-    Prover,
-    Verifier,
-}
-=======
 use swanky_party::Party;
->>>>>>> e8c440c5
 
 /// An interface for computing a proof over a single [`FiniteField`].
 pub trait BackendT<P: Party> {
     /// The type associated with the input and output wires of the gates.
-<<<<<<< HEAD
-    type Wire: Mac;
-=======
     type Wire: MacT;
->>>>>>> e8c440c5
     /// The [`FiniteField`] the computation is operating over.
-    // TODO: Remove this, just use `<Wire as Mac>::Value` instead.
     type FieldElement: FiniteField;
 
     /// Return the value from a wire when it is a prover.
