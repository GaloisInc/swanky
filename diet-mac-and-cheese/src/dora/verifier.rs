--- conflicted
+++ resolved
@@ -30,13 +30,9 @@
 {
     _ph: std::marker::PhantomData<(F, C)>,
     disj: Disjunction<V>,
-<<<<<<< HEAD
+    init: Vec<ComittedAcc<DietMacAndCheeseVerifier<V, F, C, SvoleFSender, SvoleFReceiver>>>,
     trace: Vec<Trace<DietMacAndCheeseVerifier<V, F, C, SvoleFSender, SvoleFReceiver>>>,
-=======
-    init: Vec<ComittedAcc<DietMacAndCheeseVerifier<V, F, C, SVOLE>>>,
-    trace: Vec<Trace<DietMacAndCheeseVerifier<V, F, C, SVOLE>>>,
     max_trace: usize, // maximum trace len before compactification
->>>>>>> dae2f0c5
     tx: blake3::Hasher,
 }
 
@@ -64,20 +60,14 @@
 
     pub fn mux(
         &mut self,
-<<<<<<< HEAD
         verifier: &mut DietMacAndCheeseVerifier<V, F, C, SvoleFSender, SvoleFReceiver>,
         input: &[Mac<Verifier, V, F>],
     ) -> Result<Vec<Mac<Verifier, V, F>>> {
-=======
-        verifier: &mut DietMacAndCheeseVerifier<V, F, C, SVOLE>,
-        input: &[MacVerifier<F>],
-    ) -> Result<Vec<MacVerifier<F>>> {
         // check if we should compact the trace first
         if self.trace.len() >= self.max_trace {
             self.compact(verifier)?;
         }
 
->>>>>>> dae2f0c5
         // wrap channel in transcript
         let mut ch = TxChannel::new(verifier.channel.clone(), &mut self.tx);
 
@@ -106,24 +96,14 @@
 
     /// Verifies all the disjuctions and consumes the verifier.
     pub fn finalize(
-<<<<<<< HEAD
-        self,
+        mut self,
         verifier: &mut DietMacAndCheeseVerifier<V, F, C, SvoleFSender, SvoleFReceiver>,
-    ) -> Result<()> {
-        // commit and verify all final accumulators
-        let mut accs = Vec::with_capacity(self.disj.clauses().len());
-        for r1cs in self.disj.clauses() {
-            let acc = ComittedAcc::new(verifier, &self.disj, None)?;
-=======
-        mut self,
-        verifier: &mut DietMacAndCheeseVerifier<V, F, C, SVOLE>,
     ) -> Result<()> {
         // compact into single set of accumulators
         self.compact(verifier)?;
 
         // verify accumulors
         for (acc, r1cs) in self.init.into_iter().zip(self.disj.clauses()) {
->>>>>>> dae2f0c5
             acc.verify(verifier, r1cs)?;
         }
         Ok(())
@@ -133,7 +113,10 @@
     //
     // Commits to all the accumulators and executes the permutation proof.
     // This reduces the trace to a single element per branch.
-    fn compact(&mut self, verifier: &mut DietMacAndCheeseVerifier<V, F, C, SVOLE>) -> Result<()> {
+    fn compact(
+        &mut self,
+        verifier: &mut DietMacAndCheeseVerifier<V, F, C, SvoleFSender, SvoleFReceiver>,
+    ) -> Result<()> {
         // commit to all accumulators
         let mut ch = TxChannel::new(verifier.channel.clone(), &mut self.tx);
         let mut accs = Vec::with_capacity(self.disj.clauses().len());
