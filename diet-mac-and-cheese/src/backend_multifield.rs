--- conflicted
+++ resolved
@@ -835,11 +835,8 @@
     fn plugin_call_gate(
         &mut self,
         inswit: &mut FieldInputs,
-<<<<<<< HEAD
         ram_id: Option<RamId>,
-=======
         fun_store: &FunStore,
->>>>>>> 7eb4e05f
         outputs: &[WireRange],
         inputs: &[WireRange],
         plugin: &PluginExecution,
@@ -904,6 +901,7 @@
         &mut self,
         _inswit: &mut FieldInputs,
         _ram_id: Option<RamId>,
+        _fun_store: &FunStore,
         _outputs: &[WireRange],
         _inputs: &[WireRange],
         _plugin: &PluginExecution,
@@ -1087,11 +1085,8 @@
     fn plugin_call_gate(
         &mut self,
         inswit: &mut FieldInputs,
-<<<<<<< HEAD
         ram_id: Option<RamId>,
-=======
         fun_store: &FunStore,
->>>>>>> 7eb4e05f
         outputs: &[WireRange],
         inputs: &[WireRange],
         plugin: &PluginExecution,
@@ -2111,11 +2106,8 @@
                     // The permutation plugin does not need to execute `callframe_start` or `callframe_end`
                     self.eval[type_id].plugin_call_gate(
                         self.inputs.get(type_id),
-<<<<<<< HEAD
                         None,
-=======
                         fun_store,
->>>>>>> 7eb4e05f
                         out_ranges,
                         in_ranges,
                         body.execution(),
@@ -2127,11 +2119,8 @@
                     // since the inputs/outputs must be flattened to an R1CS witness.
                     self.eval[type_id].plugin_call_gate(
                         self.inputs.get(type_id),
-<<<<<<< HEAD
                         None,
-=======
                         fun_store,
->>>>>>> 7eb4e05f
                         out_ranges,
                         in_ranges,
                         body.execution(),
@@ -2142,11 +2131,8 @@
                     self.callframe_start(func, out_ranges, in_ranges)?;
                     self.eval[type_id].plugin_call_gate(
                         self.inputs.get(type_id),
-<<<<<<< HEAD
                         None,
-=======
                         fun_store,
->>>>>>> 7eb4e05f
                         out_ranges,
                         in_ranges,
                         body.execution(),
@@ -2174,6 +2160,7 @@
                                     .plugin_call_gate(
                                         self.inputs.get(*field_id as usize),
                                         None,
+                                        fun_store,
                                         out_ranges,
                                         in_ranges,
                                         body.execution(),
@@ -2197,6 +2184,7 @@
                                 self.eval[*field_id as usize].plugin_call_gate(
                                     self.inputs.get(*field_id as usize),
                                     Some(ram_id),
+                                    fun_store,
                                     out_ranges,
                                     in_ranges,
                                     body.execution(),
