--- conflicted
+++ resolved
@@ -86,14 +86,7 @@
         no_batching,
     )?;
     let lpn_is_small = true;
-<<<<<<< HEAD
-    evaluator.load_backends::<SvoleSender<F40b>, SvoleReceiver<F40b, F40b>>(
-        &mut channel,
-        lpn_is_small,
-    )?;
-=======
     evaluator.load_backends::<Svole<Verifier, F40b, F40b>>(&mut channel, lpn_is_small)?;
->>>>>>> e8c440c5
     info!("init time: {:?}", start.elapsed());
 
     let start = Instant::now();
