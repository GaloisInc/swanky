// -*- mode: rust; -*-
//
// This file is part of `scuttlebutt`.
// Copyright © 2019 Galois, Inc.
// See LICENSE for licensing information.

//! Defines a block as a 128-bit value, and implements block-related functions.

#[cfg(feature = "curve25519-dalek")]
use crate::Aes256;
#[cfg(feature = "curve25519-dalek")]
use curve25519_dalek::ristretto::RistrettoPoint;
<<<<<<< HEAD
#[cfg(feature = "serde")]
use std::convert::TryInto;
use std::hash::Hash;
use vectoreyes::{SimdBase, SimdBase8, U64x2, U8x16};
=======
use std::{
    arch::x86_64::*,
    hash::{Hash, Hasher},
};
>>>>>>> e673c2b0

// TODO: it might make sense to eliminate this type, in favor of using vectoreyes natively.
/// A 128-bit chunk.
#[derive(
    Clone,
    Copy,
    Default,
    PartialEq,
    Eq,
    Hash,
    bytemuck::Pod,
    bytemuck::Zeroable,
    bytemuck::TransparentWrapper,
)]
#[repr(transparent)]
pub struct Block(pub U8x16);

impl Block {
    /// Carryless multiplication.
    ///
    /// This code is adapted from the EMP toolkit's implementation.
    #[inline]
    pub fn clmul(self, rhs: Self) -> (Self, Self) {
        let x = U64x2::from(self.0);
        let y = U64x2::from(rhs.0);
        let zero = x.carryless_mul::<false, false>(y);
        let one = x.carryless_mul::<true, false>(y);
        let two = x.carryless_mul::<false, true>(y);
        let three = x.carryless_mul::<true, true>(y);
        let tmp: U8x16 = (one ^ two).into();
        let ll = tmp.shift_bytes_left::<8>();
        let rl = tmp.shift_bytes_right::<8>();
        let x = U8x16::from(zero) ^ ll;
        let y = U8x16::from(three) ^ rl;
        (Block(x), Block(y))
    }

    /// Hash an elliptic curve point `pt` and tweak `tweak`.
    ///
    /// Computes the hash by computing `E_{pt}(tweak)`, where `E` is AES-256.
    #[cfg(feature = "curve25519-dalek")]
    #[inline]
    pub fn hash_pt(tweak: u128, pt: &RistrettoPoint) -> Self {
        let k = pt.compress();
        let c = Aes256::new(k.as_bytes());
        c.encrypt(Block::from(tweak))
    }

    /// Return the least significant bit.
    #[inline]
    pub fn lsb(&self) -> bool {
        (self.0.extract::<0>() & 1) != 0
    }
    /// Set the least significant bit.
    #[inline]
    pub fn set_lsb(&self) -> Block {
        Block(self.0 | U8x16::set_lo(1))
    }
    /// Flip all bits.
    #[inline]
    pub fn flip(&self) -> Self {
        Block(self.0 ^ U64x2::broadcast(u64::MAX).into())
    }

    /// Try to create a `Block` from a slice of bytes. The slice must have exactly 16 bytes.
    #[inline]
    pub fn try_from_slice(bytes_slice: &[u8]) -> Option<Self> {
        if bytes_slice.len() != 16 {
            return None;
        }
        let mut bytes = [0; 16];
        bytes[..16].clone_from_slice(&bytes_slice[..16]);
        Some(Block::from(bytes))
    }
}

impl Ord for Block {
    fn cmp(&self, other: &Self) -> std::cmp::Ordering {
        u128::from(*self).cmp(&u128::from(*other))
    }
}

impl PartialOrd for Block {
    fn partial_cmp(&self, other: &Self) -> Option<std::cmp::Ordering> {
        Some(u128::from(*self).cmp(&u128::from(*other)))
    }
}

impl std::fmt::Debug for Block {
    fn fmt(&self, f: &mut std::fmt::Formatter) -> std::fmt::Result {
        let block: [u8; 16] = (*self).into();
        for byte in block.iter() {
            write!(f, "{:02X}", byte)?;
        }
        Ok(())
    }
}

impl std::fmt::Display for Block {
    fn fmt(&self, f: &mut std::fmt::Formatter) -> std::fmt::Result {
        let block: [u8; 16] = (*self).into();
        for byte in block.iter() {
            write!(f, "{:02X}", byte)?;
        }
        Ok(())
    }
}

impl AsRef<[u8]> for Block {
    fn as_ref(&self) -> &[u8] {
        bytemuck::bytes_of(&self.0)
    }
}
impl AsMut<[u8]> for Block {
    fn as_mut(&mut self) -> &mut [u8] {
        bytemuck::bytes_of_mut(&mut self.0)
    }
}

impl rand::distributions::Distribution<Block> for rand::distributions::Standard {
    #[inline]
    fn sample<R: rand::Rng + ?Sized>(&self, rng: &mut R) -> Block {
        Block::from(rng.gen::<u128>())
    }
}

impl From<Block> for u128 {
    #[inline]
    fn from(m: Block) -> u128 {
        #[cfg(target_endian = "little")]
        {
            bytemuck::cast(m.0)
        }
        #[cfg(target_endian = "big")]
        {
            u128::from(m.0.extract::<0>()) | (u128::from(m.0.extract::<1>()) << 64)
        }
    }
}

impl From<u128> for Block {
    #[inline]
    fn from(m: u128) -> Self {
        Block(bytemuck::cast(m))
    }
}

impl From<Block> for U8x16 {
    #[inline]
    fn from(m: Block) -> U8x16 {
        m.0
    }
}

impl From<U8x16> for Block {
    #[inline]
    fn from(m: U8x16) -> Self {
        Block(m)
    }
}

impl From<Block> for [u8; 16] {
    #[inline]
    fn from(m: Block) -> [u8; 16] {
        U8x16::from(m.0).as_array()
    }
}

impl From<[u8; 16]> for Block {
    #[inline]
    fn from(m: [u8; 16]) -> Self {
        Block(U8x16::from(m).into())
    }
}

impl std::ops::BitXor for Block {
    type Output = Self;

    #[inline]
    fn bitxor(self, rhs: Self) -> Self::Output {
        Block(self.0 ^ rhs.0)
    }
}

impl std::ops::BitXorAssign for Block {
    #[inline]
    fn bitxor_assign(&mut self, rhs: Self) {
        self.0 ^= rhs.0;
    }
}

impl std::ops::BitAnd for Block {
    type Output = Block;
    #[inline]
    fn bitand(self, rhs: Self) -> Self {
        Block(self.0 & rhs.0)
    }
}

impl std::ops::BitAndAssign for Block {
    #[inline]
    fn bitand_assign(&mut self, rhs: Self) {
        self.0 &= rhs.0;
    }
}

#[cfg(feature = "serde")]
use serde::{Deserialize, Deserializer, Serialize, Serializer};

#[cfg(feature = "serde")]
#[derive(Serialize, Deserialize)]
struct Helperb {
    pub block: u128,
}

#[cfg(feature = "serde")]
impl Serialize for Block {
<<<<<<< HEAD
    fn serialize<S: Serializer>(&self, serializer: S) -> Result<S::Ok, S::Error> {
        serializer.serialize_bytes(&U8x16::from(self.0).as_array())
=======
    fn serialize<S>(&self, serializer: S) -> Result<S::Ok, S::Error>
    where
        S: Serializer,
    {
        let helper = Helperb {
            block: <u128>::from(*self),
        };
        helper.serialize(serializer)
>>>>>>> e673c2b0
    }
}

#[cfg(feature = "serde")]
impl<'de> Deserialize<'de> for Block {
    fn deserialize<D>(deserializer: D) -> Result<Self, D::Error>
    where
        D: Deserializer<'de>,
    {
        let helper = Helperb::deserialize(deserializer)?;
        Ok(Block::from(helper.block.to_le_bytes()))
    }
}

#[cfg(test)]
mod tests {
    use super::*;

    #[test]
    fn test_flip() {
        let x = rand::random::<Block>();
        let y = x.flip().flip();
        assert_eq!(x, y);
    }

    #[test]
    fn test_conversion() {
        let x = rand::random::<u128>();
        let x_ = u128::from(Block::from(x));
        assert_eq!(x, x_);
    }
}<|MERGE_RESOLUTION|>--- conflicted
+++ resolved
@@ -10,17 +10,8 @@
 use crate::Aes256;
 #[cfg(feature = "curve25519-dalek")]
 use curve25519_dalek::ristretto::RistrettoPoint;
-<<<<<<< HEAD
-#[cfg(feature = "serde")]
-use std::convert::TryInto;
 use std::hash::Hash;
 use vectoreyes::{SimdBase, SimdBase8, U64x2, U8x16};
-=======
-use std::{
-    arch::x86_64::*,
-    hash::{Hash, Hasher},
-};
->>>>>>> e673c2b0
 
 // TODO: it might make sense to eliminate this type, in favor of using vectoreyes natively.
 /// A 128-bit chunk.
@@ -238,19 +229,8 @@
 
 #[cfg(feature = "serde")]
 impl Serialize for Block {
-<<<<<<< HEAD
     fn serialize<S: Serializer>(&self, serializer: S) -> Result<S::Ok, S::Error> {
         serializer.serialize_bytes(&U8x16::from(self.0).as_array())
-=======
-    fn serialize<S>(&self, serializer: S) -> Result<S::Ok, S::Error>
-    where
-        S: Serializer,
-    {
-        let helper = Helperb {
-            block: <u128>::from(*self),
-        };
-        helper.serialize(serializer)
->>>>>>> e673c2b0
     }
 }
 
