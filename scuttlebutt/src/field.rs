//! This module defines finite fields.

use crate::field::polynomial::Polynomial;
use generic_array::{ArrayLength, GenericArray};
use rand_core::RngCore;
use std::{
    fmt::Debug,
    hash::Hash,
    ops::{Add, AddAssign, Div, DivAssign, Mul, MulAssign, Neg, Sub, SubAssign},
};
use subtle::{Choice, ConditionallySelectable, ConstantTimeEq};
/// Types that implement this trait are finite field elements.
pub trait FiniteField:
    'static
    + Send
    + Sync
    + Hash
    + Debug
    + PartialEq
    + Eq
    + Sized
    + ConstantTimeEq
    + ConditionallySelectable
    + Clone
    + Copy
    + AddAssign<Self>
    + SubAssign<Self>
    + MulAssign<Self>
    + DivAssign<Self>
    + Add<Self, Output = Self>
    + Sub<Self, Output = Self>
    + Mul<Self, Output = Self>
    + Div<Self, Output = Self>
    + Neg<Output = Self>
    + std::iter::Sum
    + std::iter::Product
{
    /// The number of bytes in the byte representation for this field element.
    type ByteReprLen: ArrayLength<u8>;
    /// The error that can result from trying to decode an invalid byte sequence.
    type FromBytesError: std::error::Error + Send + Sync + 'static;
    /// Deserialize a field element from a byte array.
    ///
    /// NOTE: for security purposes, this function will accept exactly one byte sequence for each
    /// field element.
    fn from_bytes(
        bytes: &GenericArray<u8, Self::ByteReprLen>,
    ) -> Result<Self, Self::FromBytesError>;
    /// Serialize a field element into a byte array.
    fn to_bytes(&self) -> GenericArray<u8, Self::ByteReprLen>;

    /// The prime-order subfield of the finite field.
    type PrimeField: FiniteField;
    /// When elements of this field are represented as a polynomial over the prime field,
    /// how many coefficients are needed?
    type PolynomialFormNumCoefficients: ArrayLength<Self::PrimeField>;
    /// Convert the field element into (coefficients of) a polynomial over the prime field.
    fn from_polynomial_coefficients(
        coeff: GenericArray<Self::PrimeField, Self::PolynomialFormNumCoefficients>,
    ) -> Self;
    /// Convert a polynomial over the prime field into a field element of the finite field.
    fn to_polynomial_coefficients(
        &self,
    ) -> GenericArray<Self::PrimeField, Self::PolynomialFormNumCoefficients>;
    /// Multiplication over field elements should be reduced over this polynomial.
    fn reduce_multiplication_over() -> Polynomial<Self::PrimeField>;
    /// Construct a field element from the given uniformly chosen random bytes.
    fn from_uniform_bytes(x: &[u8; 16]) -> Self;
    /// Generate a random field element.
    fn random<R: RngCore + ?Sized>(rng: &mut R) -> Self;
    /// The order of the multiplicative group
    // TODO: we'll want a better number type than u128 if the fields get bigger.
    const MULTIPLICATIVE_GROUP_ORDER: u128;
    /// The modulus of the prime sub-field.
    const MODULUS: u128;
<<<<<<< HEAD
    /// Return a generator for the multiplicative group.
    fn generator() -> Self;
    /// Return the additive identity element.
    fn zero() -> Self;
    /// Return the multiplicative identity element.
    fn one() -> Self;

=======
    /// The generator for the multiplicative group.
    const GENERATOR: Self;
    /// The additive identity element.
    const ZERO: Self;
    /// The multiplicative identity element.
    const ONE: Self;
>>>>>>> e610781c
    /// Compute the multiplicative inverse of self.
    ///
    /// # Panics
    /// This function will panic if *self == Self::zero()
    fn inverse(&self) -> Self {
        if *self == Self::ZERO {
            panic!("Zero cannot be inverted");
        }
        // NOTE: this only works for GF(p^n)
        self.pow(Self::MULTIPLICATIVE_GROUP_ORDER - 1)
    }
    /// Computing `pow` using Montgomery's ladder technique.
    fn pow(&self, n: u128) -> Self {
        let mut r0 = Self::ONE;
        let mut r1 = *self;
        for i in (0..128).rev() {
            // This is equivalent to the following code, but constant-time:
            /*if n & (1 << i) == 0 {
                r1.mul_assign(r0);
                r0.mul_assign(r0);
            } else {
                r0.mul_assign(r1);
                r1.mul_assign(r1);
            }*/
            let bit_is_high = Choice::from((n & (1 << i) != 0) as u8);
            let operand = Self::conditional_select(&r0, &r1, bit_is_high);
            r0 *= operand;
            r1 *= operand;
        }
        r0
    }
}

#[cfg(test)]
#[macro_use]
mod test_utils;

#[cfg(test)]
macro_rules! call_with_big_finite_fields {
    ($f:ident $(, $arg:expr)* $(,)?) => {{
        $f::<$crate::field::Fp>($($arg),*);
        //$f::<$crate::field::Gf128>($($arg),*);
    }};
}

#[cfg(test)]
macro_rules! call_with_finite_field {
    ($f:ident $(, $arg:expr)* $(,)?) => {{
        call_with_big_finite_fields!($f$(,$arg)*);
        $f::<$crate::field::F2>($($arg),*);
    }};
}

macro_rules! assign_op {
    ($tr:ident, $op:ident, $f:ident) => {
        impl std::ops::$tr<$f> for $f {
            #[inline]
            #[allow(unused_imports)]
            fn $op(&mut self, rhs: $f) {
                use std::ops::$tr;
                self.$op(&rhs)
            }
        }
    };
}

macro_rules! binop {
    ($trait:ident, $name:ident, $assign:path, $f:ident) => {
        impl std::ops::$trait<$f> for $f {
            type Output = $f;

            #[inline]
            #[allow(unused_imports)]
            fn $name(mut self, rhs: $f) -> Self::Output {
                use std::ops::$trait;
                $assign(&mut self, rhs);
                self
            }
        }
        impl<'a> std::ops::$trait<$f> for &'a $f {
            type Output = $f;

            #[inline]
            #[allow(unused_imports)]
            fn $name(self, rhs: $f) -> Self::Output {
                use std::ops::$trait;
                let mut this = self.clone();
                $assign(&mut this, rhs);
                this
            }
        }
        impl<'a> std::ops::$trait<&'a $f> for $f {
            type Output = $f;

            #[inline]
            #[allow(unused_imports)]
            fn $name(mut self, rhs: &'a $f) -> Self::Output {
                use std::ops::$trait;
                $assign(&mut self, rhs);
                self
            }
        }
        impl<'a> std::ops::$trait<&'a $f> for &'a $f {
            type Output = $f;

            #[inline]
            fn $name(self, rhs: &'a $f) -> Self::Output {
                let mut this = self.clone();
                $assign(&mut this, rhs);
                this
            }
        }
    };
}

macro_rules! field_ops {
    ($f:ident) => {
        impl PartialEq for $f {
            fn eq(&self, other: &Self) -> bool {
                self.ct_eq(other).into()
            }
        }

        impl std::iter::Sum for $f {
            fn sum<I: Iterator<Item = Self>>(iter: I) -> Self {
                iter.fold($f::ZERO, std::ops::Add::add)
            }
        }

        impl std::iter::Product for $f {
            fn product<I: Iterator<Item = Self>>(iter: I) -> Self {
                iter.fold($f::ONE, std::ops::Mul::mul)
            }
        }
        binop!(Add, add, std::ops::AddAssign::add_assign, $f);
        binop!(Sub, sub, std::ops::SubAssign::sub_assign, $f);
        binop!(Mul, mul, std::ops::MulAssign::mul_assign, $f);
        binop!(Div, div, std::ops::DivAssign::div_assign, $f);
        assign_op!(AddAssign, add_assign, $f);
        assign_op!(SubAssign, sub_assign, $f);
        assign_op!(MulAssign, mul_assign, $f);
        assign_op!(DivAssign, div_assign, $f);

        impl std::ops::Neg for $f {
            type Output = $f;

            fn neg(self) -> Self::Output {
                $f::ZERO - self
            }
        }

        impl<'a> std::ops::DivAssign<&'a $f> for $f {
            fn div_assign(&mut self, rhs: &Self) {
                *self *= rhs.inverse();
            }
        }
    };
}

mod fp;
pub use fp::{BiggerThanModulus, Fp};

mod f2;
pub use f2::{BiggerThanModulus as F2BiggerThanModulus, F2};

mod gf_2_128;
pub use gf_2_128::{Gf128, Gf128BytesDeserializationCannotFail};

pub mod polynomial;<|MERGE_RESOLUTION|>--- conflicted
+++ resolved
@@ -73,22 +73,12 @@
     const MULTIPLICATIVE_GROUP_ORDER: u128;
     /// The modulus of the prime sub-field.
     const MODULUS: u128;
-<<<<<<< HEAD
-    /// Return a generator for the multiplicative group.
-    fn generator() -> Self;
-    /// Return the additive identity element.
-    fn zero() -> Self;
-    /// Return the multiplicative identity element.
-    fn one() -> Self;
-
-=======
     /// The generator for the multiplicative group.
     const GENERATOR: Self;
     /// The additive identity element.
     const ZERO: Self;
     /// The multiplicative identity element.
     const ONE: Self;
->>>>>>> e610781c
     /// Compute the multiplicative inverse of self.
     ///
     /// # Panics
