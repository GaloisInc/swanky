// -*- mode: rust; -*-
//
// This file is part of ocelot.
// Copyright © 2020 Galois, Inc.
// See LICENSE for licensing information.

//! Correlated Oblivious Product Evaluation with errors (COPEe) and Subfield
//! Vector Oblivious Linear Evaluation (SVOLE) traits.

pub mod base_svole;
pub mod copee;
pub mod svole_ext;

use crate::errors::Error;
use rand::{CryptoRng, Rng};
use scuttlebutt::{field::FiniteField as FF, AbstractChannel};

/// A trait for COPEe Sender.
pub trait CopeeSender
where
    Self: Sized,
{
    /// Message type, restricted to types that implement the `FiniteField`
    /// trait.
    type Msg: FF;
    /// Runs any one-time initialization.
    fn init<C: AbstractChannel, RNG: CryptoRng + Rng>(
        channel: &mut C,
        rng: &mut RNG,
    ) -> Result<Self, Error>;
<<<<<<< HEAD
    ///Runs COPEe extend on input vector `u`, where each element is from `FE::PrimeField` of length `len`
    /// and returns vector `w` of the same length such that the correlation `w = u'Δ + v` holds.
    ///  Note that `u'` is the resulted vector from converting `u` to a vector of elements of extended field `FE`.
    /// The vector length `len` should match with the Receiver's input length, otherwise, the program hangs.
=======
    /// Runs COPEe extend on a prime field element `u` and returns an extended field element `w`
    /// such that `w = u'Δ + v` holds, where `u'` is result of the conversion from `u` to the extended field element.
>>>>>>> ee34d1e9
    fn send<C: AbstractChannel>(
        &mut self,
        channel: &mut C,
        input: &<Self::Msg as FF>::PrimeField,
    ) -> Result<Self::Msg, Error>;
}

/// A trait for COPEe Receiver.
pub trait CopeeReceiver
where
    Self: Sized,
{
    /// Message type, restricted to types that implement the `FiniteField`
    /// trait.
    type Msg: FF;
    /// Runs any one-time initialization.
    fn init<C: AbstractChannel, RNG: CryptoRng + Rng>(
        channel: &mut C,
        rng: &mut RNG,
    ) -> Result<Self, Error>;
    /// Returns the receiver choice `Δ`.
    fn delta(&self) -> Self::Msg;
<<<<<<< HEAD
    ///Runs COPEe extend on input `u` (elements from `FE::PrimeField`) of size `len` and
    ///returns a vector `v` of the same length such that the correlation `w = u'Δ + v` holds.
    /// Note that `u'` is the resulted vector from converting `u` to a vector of elements of extended field `FE`.
    /// Again, the vector length `len` should match with Sender's input vector length, otherwise, the program hangs.
    fn receive<C: AbstractChannel>(
        &mut self,
        channel: &mut C,
        len: usize,
    ) -> Result<Vec<Self::Msg>, Error>;
=======
    /// Runs COPEe extend and returns a field element `v` such that `w = u'Δ + v` holds.
    fn receive<C: AbstractChannel>(&mut self, channel: &mut C) -> Result<Self::Msg, Error>;
>>>>>>> ee34d1e9
}

/// A trait for sVole Sender.
pub trait SVoleSender
where
    Self: Sized,
{
    /// Message type, restricted to types that implement the `FiniteField`
    /// trait.
    type Msg: FF;
    /// Runs any one-time initialization.
    fn init<C: AbstractChannel, RNG: CryptoRng + Rng>(
        channel: &mut C,
        rng: &mut RNG,
    ) -> Result<Self, Error>;
    /// Runs sVole extend on input length `len` and returns `(u, w)`, where `u`
<<<<<<< HEAD
    /// is a randomly generated input vector from `FE::PrimeField` of length `len` such that
=======
    /// is a randomly generated input vector of length `len` from `FE::PrimeField` such that
>>>>>>> ee34d1e9
    /// the correlation `w = u'Δ + v`, `u'` is the converted vector of `u` to the vector of type `FE`, holds.
    /// The vector length `len` should match with the Receiver's input length, otherwise, the program runs forever.
    fn send<C: AbstractChannel, RNG: CryptoRng + Rng>(
        &mut self,
        channel: &mut C,
        len: usize,
        rng: &mut RNG,
    ) -> Result<(Vec<<Self::Msg as FF>::PrimeField>, Vec<Self::Msg>), Error>;
}

/// A trait for sVole Receiver
pub trait SVoleReceiver
where
    Self: Sized,
{
    /// Message type, restricted to types that implement the `FiniteField`
    /// trait.
    type Msg: FF;
    /// Runs any one-time initialization.
    fn init<C: AbstractChannel, RNG: CryptoRng + Rng>(
        channel: &mut C,
        rng: &mut RNG,
    ) -> Result<Self, Error>;
    /// Returns the receiver choice `Δ`.
    fn delta(&self) -> Self::Msg;
<<<<<<< HEAD
    /// Runs sVole extend on input length `len` and returns `v` such that
    /// the correlation `w = u'Δ + v`, `u'` is the converted vector from
    /// `u` to the vector of elements of the extended field `FE`, holds.
=======
    /// Runs sVole extend on input length `len` and returns a vector `v` such that
    /// the correlation `w = u'Δ + v` holds. Note that `u'` is the converted vector from
    /// `u` to the vector of elements of the extended field `FE`.
>>>>>>> ee34d1e9
    /// The vector length `len` should match with the Sender's input `len`, otherwise it never terminates.
    fn receive<C: AbstractChannel, RNG: CryptoRng + Rng>(
        &mut self,
        channel: &mut C,
        len: usize,
        rng: &mut RNG,
    ) -> Result<Option<Vec<Self::Msg>>, Error>;
}

#[cfg(test)]
mod tests {
    use crate::{
        ot::{KosReceiver, KosSender, RandomReceiver as ROTReceiver, RandomSender as ROTSender},
        svole::{
            base_svole::{Receiver as VoleReceiver, Sender as VoleSender},
            copee::{to_fpr, Receiver as CpReceiver, Sender as CpSender},
            CopeeReceiver,
            CopeeSender,
            SVoleReceiver,
            SVoleSender,
        },
    };
    use scuttlebutt::{
        field::{FiniteField as FF, Fp, Gf128, F2},
        AesRng,
        Channel,
        Malicious,
    };
    use std::{
        io::{BufReader, BufWriter},
        os::unix::net::UnixStream,
    };

    fn test_copee_<
        ROTS: ROTSender + Malicious,
        ROTR: ROTReceiver + Malicious,
        FE: FF + Send,
        CPSender: CopeeSender<Msg = FE>,
        CPReceiver: CopeeReceiver<Msg = FE>,
    >() {
        let mut rng = AesRng::new();
        let input = FE::PrimeField::random(&mut rng);
        let u = input.clone();
        let (sender, receiver) = UnixStream::pair().unwrap();
        let handle = std::thread::spawn(move || {
            let mut rng = AesRng::new();
            let reader = BufReader::new(sender.try_clone().unwrap());
            let writer = BufWriter::new(sender);
            let mut channel = Channel::new(reader, writer);
            let mut copee_sender = CPSender::init(&mut channel, &mut rng).unwrap();
            copee_sender.send(&mut channel, &input).unwrap()
        });
        let reader = BufReader::new(receiver.try_clone().unwrap());
        let writer = BufWriter::new(receiver);
        let mut channel = Channel::new(reader, writer);
        let mut copee_receiver = CPReceiver::init(&mut channel, &mut rng).unwrap();
        let v = copee_receiver.receive(&mut channel).unwrap();
        let mut delta = copee_receiver.delta();
        let w = handle.join().unwrap();
        delta.mul_assign(to_fpr(u));
        delta.add_assign(v);
        assert_eq!(w, delta);
    }

    #[test]
    fn test_copee() {
        test_copee_::<
            KosSender,
            KosReceiver,
            Fp,
            CpSender<KosSender, Fp>,
            CpReceiver<KosReceiver, Fp>,
        >();
        test_copee_::<
            KosSender,
            KosReceiver,
            Gf128,
            CpSender<KosSender, Gf128>,
            CpReceiver<KosReceiver, Gf128>,
        >();
        test_copee_::<
            KosSender,
            KosReceiver,
            F2,
            CpSender<KosSender, F2>,
            CpReceiver<KosReceiver, F2>,
        >();
    }

    fn test_svole<
        ROTS: ROTSender + Malicious,
        ROTR: ROTReceiver + Malicious,
        FE: FF + Sync + Send,
        CPSender: CopeeSender<Msg = FE>,
        CPReceiver: CopeeReceiver<Msg = FE>,
        BVSender: SVoleSender<Msg = FE>,
        BVReceiver: SVoleReceiver<Msg = FE>,
    >(
        len: usize,
    ) {
        let (sender, receiver) = UnixStream::pair().unwrap();
        let handle = std::thread::spawn(move || {
            let mut rng = AesRng::new();
            let reader = BufReader::new(sender.try_clone().unwrap());
            let writer = BufWriter::new(sender);
            let mut channel = Channel::new(reader, writer);
            let mut vole = BVSender::init(&mut channel, &mut rng).unwrap();
            vole.send(&mut channel, len, &mut rng).unwrap()
        });
        let mut rng = AesRng::new();
        let reader = BufReader::new(receiver.try_clone().unwrap());
        let writer = BufWriter::new(receiver);
        let mut channel = Channel::new(reader, writer);
        let mut rvole = BVReceiver::init(&mut channel, &mut rng).unwrap();
        let vs = rvole.receive(&mut channel, len, &mut rng).unwrap();
        let delta = rvole.delta();
        let (us, ws) = handle.join().unwrap();
        let vs = vs.unwrap();
        for i in 0..len {
            let mut right = delta.clone();
            right.mul_assign(to_fpr(us[i]));
            right.add_assign(vs[i]);
            assert_eq!(ws[i], right);
        }
    }

    #[test]
    fn test_base_svole() {
        test_svole::<
            KosSender,
            KosReceiver,
            Fp,
            CpSender<KosSender, Fp>,
            CpReceiver<KosReceiver, Fp>,
            VoleSender<CpSender<KosSender, Fp>, Fp>,
            VoleReceiver<CpReceiver<KosReceiver, Fp>, Fp>,
        >(1024);
        test_svole::<
            KosSender,
            KosReceiver,
            Gf128,
            CpSender<KosSender, Gf128>,
            CpReceiver<KosReceiver, Gf128>,
            VoleSender<CpSender<KosSender, Gf128>, Gf128>,
            VoleReceiver<CpReceiver<KosReceiver, Gf128>, Gf128>,
        >(1024);
        test_svole::<
            KosSender,
            KosReceiver,
            F2,
            CpSender<KosSender, F2>,
            CpReceiver<KosReceiver, F2>,
            VoleSender<CpSender<KosSender, F2>, F2>,
            VoleReceiver<CpReceiver<KosReceiver, F2>, F2>,
        >(1024);
    }
}<|MERGE_RESOLUTION|>--- conflicted
+++ resolved
@@ -28,15 +28,8 @@
         channel: &mut C,
         rng: &mut RNG,
     ) -> Result<Self, Error>;
-<<<<<<< HEAD
-    ///Runs COPEe extend on input vector `u`, where each element is from `FE::PrimeField` of length `len`
-    /// and returns vector `w` of the same length such that the correlation `w = u'Δ + v` holds.
-    ///  Note that `u'` is the resulted vector from converting `u` to a vector of elements of extended field `FE`.
-    /// The vector length `len` should match with the Receiver's input length, otherwise, the program hangs.
-=======
     /// Runs COPEe extend on a prime field element `u` and returns an extended field element `w`
     /// such that `w = u'Δ + v` holds, where `u'` is result of the conversion from `u` to the extended field element.
->>>>>>> ee34d1e9
     fn send<C: AbstractChannel>(
         &mut self,
         channel: &mut C,
@@ -59,20 +52,8 @@
     ) -> Result<Self, Error>;
     /// Returns the receiver choice `Δ`.
     fn delta(&self) -> Self::Msg;
-<<<<<<< HEAD
-    ///Runs COPEe extend on input `u` (elements from `FE::PrimeField`) of size `len` and
-    ///returns a vector `v` of the same length such that the correlation `w = u'Δ + v` holds.
-    /// Note that `u'` is the resulted vector from converting `u` to a vector of elements of extended field `FE`.
-    /// Again, the vector length `len` should match with Sender's input vector length, otherwise, the program hangs.
-    fn receive<C: AbstractChannel>(
-        &mut self,
-        channel: &mut C,
-        len: usize,
-    ) -> Result<Vec<Self::Msg>, Error>;
-=======
     /// Runs COPEe extend and returns a field element `v` such that `w = u'Δ + v` holds.
     fn receive<C: AbstractChannel>(&mut self, channel: &mut C) -> Result<Self::Msg, Error>;
->>>>>>> ee34d1e9
 }
 
 /// A trait for sVole Sender.
@@ -89,11 +70,7 @@
         rng: &mut RNG,
     ) -> Result<Self, Error>;
     /// Runs sVole extend on input length `len` and returns `(u, w)`, where `u`
-<<<<<<< HEAD
-    /// is a randomly generated input vector from `FE::PrimeField` of length `len` such that
-=======
     /// is a randomly generated input vector of length `len` from `FE::PrimeField` such that
->>>>>>> ee34d1e9
     /// the correlation `w = u'Δ + v`, `u'` is the converted vector of `u` to the vector of type `FE`, holds.
     /// The vector length `len` should match with the Receiver's input length, otherwise, the program runs forever.
     fn send<C: AbstractChannel, RNG: CryptoRng + Rng>(
@@ -119,15 +96,9 @@
     ) -> Result<Self, Error>;
     /// Returns the receiver choice `Δ`.
     fn delta(&self) -> Self::Msg;
-<<<<<<< HEAD
-    /// Runs sVole extend on input length `len` and returns `v` such that
-    /// the correlation `w = u'Δ + v`, `u'` is the converted vector from
-    /// `u` to the vector of elements of the extended field `FE`, holds.
-=======
     /// Runs sVole extend on input length `len` and returns a vector `v` such that
     /// the correlation `w = u'Δ + v` holds. Note that `u'` is the converted vector from
     /// `u` to the vector of elements of the extended field `FE`.
->>>>>>> ee34d1e9
     /// The vector length `len` should match with the Sender's input `len`, otherwise it never terminates.
     fn receive<C: AbstractChannel, RNG: CryptoRng + Rng>(
         &mut self,
