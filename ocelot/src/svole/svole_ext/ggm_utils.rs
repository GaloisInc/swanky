--- conflicted
+++ resolved
@@ -139,7 +139,6 @@
     }
 
     #[test]
-<<<<<<< HEAD
     fn test_ggm() {
         for _ in 0..10 {
             let seed = Default::default();
@@ -168,20 +167,6 @@
                 if i != alpha {
                     assert_eq!(v[i + ((i > alpha) as usize)], v_[i]);
                 }
-=======
-    fn test_ggm_gf128() {
-        let x = rand::random::<Block>();
-        // Runs for a while if the range is over 20.
-        let depth = rand::thread_rng().gen_range(1, 18);
-        let (v, keys) = ggm::<Gf128>(depth, x);
-        let k: Vec<Block> = keys.iter().map(|k| k.0).collect();
-        let leaves = pow(2, depth);
-        let alpha = leaves - 1;
-        let v1 = ggm_prime::<Gf128>(alpha, &k);
-        for i in 0..leaves {
-            if i != alpha {
-                assert_eq!(v[i], v1[i]);
->>>>>>> d939315e
             }
         }
     }
