--- conflicted
+++ resolved
@@ -9,20 +9,12 @@
 use crate::{
     errors::Error,
     ot::{KosReceiver, KosSender, Receiver as OtReceiver, Sender as OtSender},
-<<<<<<< HEAD
-    svole::{
-        base_svole::{BaseReceiver, BaseSender},
-        svole_ext::ggm_utils::{
-            dot_product,
-            ggm,
-            ggm_prime,
-            point_wise_addition,
-            scalar_multiplication,
-        },
-=======
     svole::svole_ext::ggm_utils::{
-        dot_product, ggm, ggm_prime, point_wise_addition, scalar_multiplication,
->>>>>>> 5458928d
+        dot_product,
+        ggm,
+        ggm_prime,
+        point_wise_addition,
+        scalar_multiplication,
     },
 };
 use generic_array::typenum::Unsigned;
@@ -41,9 +33,9 @@
 /// SpsVole Sender.
 pub struct Sender<OT: OtReceiver, FE: FF> {
     ot: OT,
-    pows: Vec<FE>, // XXX recomputed in baseVOLE
+    pows: Vec<FE>,
     uws: Vec<(FE::PrimeField, FE)>,
-    counter: usize,
+    pub counter: usize,
     weight: usize,
 }
 
@@ -51,9 +43,9 @@
 pub struct Receiver<OT: OtSender, FE: FF> {
     ot: OT,
     delta: FE,
-    pows: Vec<FE>, // XXX recomputed in baseVOLE
+    pows: Vec<FE>,
     vs: Vec<FE>,
-    counter: usize,
+    pub counter: usize,
     iters: usize,
 }
 
@@ -102,22 +94,15 @@
     pub fn init<C: AbstractChannel, RNG: CryptoRng + RngCore>(
         channel: &mut C,
         uws: &[(FE::PrimeField, FE)],
+        pows: Vec<FE>,
         weight: usize,
         rng: &mut RNG,
     ) -> Result<Self, Error> {
-        let g = FE::GENERATOR;
-        let r = FE::PolynomialFormNumCoefficients::to_usize();
         let ot = OT::init(channel, rng)?;
-        let mut acc = FE::ONE;
-        let mut pows = vec![FE::ZERO; r];
-        for item in pows.iter_mut().take(r) {
-            *item = acc;
-            acc *= g;
-        }
         Ok(Self {
             pows,
             ot,
-            uws: uws.to_vec(), // XXX remove clone
+            uws: uws.to_vec(),
             counter: 0,
             weight,
         })
@@ -148,7 +133,7 @@
         uws[alpha].0 = beta;
         let mut choices = unpack_bits(&(!alpha).to_le_bytes(), depth);
         choices.reverse(); // to get the first bit as MSB.
-        let keys = self.ot.receive(channel, &choices, rng).unwrap(); // XXX remove unwrap
+        let keys = self.ot.receive(channel, &choices, rng)?;
         let d: FE = channel.read_fe()?;
         let vs: Vec<FE> = ggm_prime::<FE>(alpha, &keys);
         for i in 0..n {
@@ -226,24 +211,17 @@
     pub fn init<C: AbstractChannel, RNG: CryptoRng + RngCore>(
         channel: &mut C,
         vs: &[FE],
+        pows: Vec<FE>,
         delta: FE,
         iters: usize,
         mut rng: &mut RNG,
     ) -> Result<Self, Error> {
         let ot = OT::init(channel, &mut rng)?;
-        let r = FE::PolynomialFormNumCoefficients::to_usize();
-        let g = FE::GENERATOR;
-        let mut acc = FE::ONE;
-        let mut pows = vec![FE::ZERO; r];
-        for item in pows.iter_mut().take(r) {
-            *item = acc;
-            acc *= g;
-        }
         Ok(Self {
             pows,
             delta,
             ot,
-            vs: vs.to_vec(), // XXX remove clone
+            vs: vs.to_vec(),
             counter: 0,
             iters,
         })
@@ -344,7 +322,8 @@
             let mut channel = Channel::new(reader, writer);
             let mut base = BaseSender::<FE>::init(&mut channel, &mut rng).unwrap();
             let uws = base.send(&mut channel, 1024, &mut rng).unwrap();
-            let mut vole = SpsSender::<FE>::init(&mut channel, &uws, 1, &mut rng).unwrap();
+            let pows = base.pows();
+            let mut vole = SpsSender::<FE>::init(&mut channel, &uws, pows, 1, &mut rng).unwrap();
             vole.send(&mut channel, len, &mut rng).unwrap()
         });
         let mut rng = AesRng::new();
@@ -353,8 +332,9 @@
         let mut channel = Channel::new(reader, writer);
         let mut base = BaseReceiver::<FE>::init(&mut channel, &mut rng).unwrap();
         let vs = base.receive(&mut channel, 1024, &mut rng).unwrap();
+        let pows = base.pows();
         let mut vole =
-            SpsReceiver::<FE>::init(&mut channel, &vs, base.delta(), 1024, &mut rng).unwrap();
+            SpsReceiver::<FE>::init(&mut channel, &vs, pows, base.delta(), 1024, &mut rng).unwrap();
         let vs = vole.receive(&mut channel, len, &mut rng).unwrap();
         let uws = handle.join().unwrap();
         for i in 0..len as usize {
