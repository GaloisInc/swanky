// -*- mode: rust; -*-
//
// This file is part of ocelot.
// Copyright © 2019 Galois, Inc.
// See LICENSE for licensing information.

//! Implementation of the Asharov-Lindell-Schneider-Zohner oblivious transfer
//! extension protocol (cf. <https://eprint.iacr.org/2016/602>, Protocol 4).

#![allow(non_upper_case_globals)]

use crate::{
    errors::Error,
    ot::{
<<<<<<< HEAD
        CorrelatedReceiver,
        CorrelatedSender,
        FixedKeyInitializer,
        RandomReceiver,
        RandomSender,
        Receiver as OtReceiver,
=======
        CorrelatedReceiver, CorrelatedSender, RandomReceiver, RandomSender, Receiver as OtReceiver,
>>>>>>> 004c0dd4
        Sender as OtSender,
    },
    utils,
};
use rand::{CryptoRng, Rng, RngCore, SeedableRng};
use scuttlebutt::{
    utils as scutils, AbstractChannel, AesHash, AesRng, Block, SemiHonest, AES_HASH,
};
use std::{convert::TryInto, marker::PhantomData};

/// Oblivious transfer sender.
pub struct Sender<OT: OtReceiver<Msg = Block> + SemiHonest> {
    _ot: PhantomData<OT>,
    pub(super) hash: AesHash,
    s: Vec<bool>,
    pub(super) s_: Block,
    rngs: Vec<AesRng>,
}
/// Oblivious transfer receiver.
pub struct Receiver<OT: OtSender<Msg = Block> + SemiHonest> {
    _ot: PhantomData<OT>,
    pub(super) hash: AesHash,
    rngs: Vec<(AesRng, AesRng)>,
}

impl<OT: OtReceiver<Msg = Block> + SemiHonest> FixedKeyInitializer for Sender<OT> {
    fn init_fixed_key<C: AbstractChannel, RNG: CryptoRng + Rng>(
        channel: &mut C,
        s_: [u8; 16],
        rng: &mut RNG,
    ) -> Result<Self, Error> {
        let mut ot = OT::init(channel, rng)?;
        let s = utils::u8vec_to_boolvec(&s_);
        let ks = ot.receive(channel, &s, rng)?;
        let rngs = ks
            .into_iter()
            .map(AesRng::from_seed)
            .collect::<Vec<AesRng>>();
        Ok(Self {
            _ot: PhantomData::<OT>,
            hash: AES_HASH,
            s,
            s_: Block::from(s_),
            rngs,
        })
    }
}

impl<OT: OtReceiver<Msg = Block> + SemiHonest> Sender<OT> {
    pub(super) fn send_setup<C: AbstractChannel>(
        &mut self,
        channel: &mut C,
        m: usize,
    ) -> Result<Vec<u8>, Error> {
        const nrows: usize = 128;
        let ncols = if m % 8 != 0 { m + (8 - m % 8) } else { m };
        let mut qs = vec![0u8; nrows * ncols / 8];
        let mut u = vec![0u8; ncols / 8];
        let zero = vec![0u8; ncols / 8];
        for (j, (b, rng)) in self.s.iter().zip(self.rngs.iter_mut()).enumerate() {
            let range = j * ncols / 8..(j + 1) * ncols / 8;
            let mut q = &mut qs[range];
            channel.read_bytes(&mut u)?;
            rng.fill_bytes(&mut q);
            scutils::xor_inplace(&mut q, if *b { &u } else { &zero });
        }
        Ok(utils::transpose(&qs, nrows, ncols))
    }
}

impl<OT: OtReceiver<Msg = Block> + SemiHonest> OtSender for Sender<OT> {
    type Msg = Block;

    fn init<C: AbstractChannel, RNG: CryptoRng + Rng>(
        channel: &mut C,
        rng: &mut RNG,
    ) -> Result<Self, Error> {
        let mut s_ = [0u8; 16];
        rng.fill_bytes(&mut s_);
        Sender::<OT>::init_fixed_key(channel, s_, rng)
    }

    fn send<C: AbstractChannel, RNG: CryptoRng + Rng>(
        &mut self,
        channel: &mut C,
        inputs: &[(Self::Msg, Self::Msg)],
        _: &mut RNG,
    ) -> Result<(), Error> {
        let m = inputs.len();
        let qs = self.send_setup(channel, m)?;
        for (j, input) in inputs.iter().enumerate() {
            let q = &qs[j * 16..(j + 1) * 16];
            let q: [u8; 16] = q.try_into().unwrap();
            let q = Block::from(q);
            let y0 = self.hash.cr_hash(Block::from(j as u128), q) ^ input.0;
            let q = q ^ self.s_;
            let y1 = self.hash.cr_hash(Block::from(j as u128), q) ^ input.1;
            channel.write_block(&y0)?;
            channel.write_block(&y1)?;
        }
        channel.flush()?;
        Ok(())
    }
}

impl<OT: OtReceiver<Msg = Block> + SemiHonest> std::fmt::Display for Sender<OT> {
    fn fmt(&self, f: &mut std::fmt::Formatter) -> std::fmt::Result {
        write!(f, "ALSZ Sender")
    }
}

impl<OT: OtReceiver<Msg = Block> + SemiHonest> CorrelatedSender for Sender<OT> {
    fn send_correlated<C: AbstractChannel, RNG: CryptoRng + Rng>(
        &mut self,
        channel: &mut C,
        deltas: &[Self::Msg],
        _: &mut RNG,
    ) -> Result<Vec<(Self::Msg, Self::Msg)>, Error> {
        let m = deltas.len();
        let qs = self.send_setup(channel, m)?;
        let mut out = Vec::with_capacity(m);
        for (j, delta) in deltas.iter().enumerate() {
            let q = &qs[j * 16..(j + 1) * 16];
            let q: [u8; 16] = q.try_into().unwrap();
            let q = Block::from(q);
            let x0 = self.hash.cr_hash(Block::from(j as u128), q);
            let x1 = x0 ^ *delta;
            let q = q ^ self.s_;
            let y = self.hash.cr_hash(Block::from(j as u128), q) ^ x1;
            channel.write_block(&y)?;
            out.push((x0, x1));
        }
        channel.flush()?;
        Ok(out)
    }
}

impl<OT: OtReceiver<Msg = Block> + SemiHonest> RandomSender for Sender<OT> {
    fn send_random<C: AbstractChannel, RNG: CryptoRng + Rng>(
        &mut self,
        channel: &mut C,
        m: usize,
        _: &mut RNG,
    ) -> Result<Vec<(Self::Msg, Self::Msg)>, Error> {
        let qs = self.send_setup(channel, m)?;
        let mut out = Vec::with_capacity(m);
        for j in 0..m {
            let q = &qs[j * 16..(j + 1) * 16];
            let q: [u8; 16] = q.try_into().unwrap();
            let q = Block::from(q);
            let x0 = self.hash.cr_hash(Block::from(j as u128), q);
            let q = q ^ self.s_;
            let x1 = self.hash.cr_hash(Block::from(j as u128), q);
            out.push((x0, x1));
        }
        Ok(out)
    }
}

impl<OT: OtSender<Msg = Block> + SemiHonest> Receiver<OT> {
    pub(super) fn receive_setup<C: AbstractChannel>(
        &mut self,
        channel: &mut C,
        r: &[u8],
        m: usize,
    ) -> Result<Vec<u8>, Error> {
        const nrows: usize = 128;
        let ncols = if m % 8 != 0 { m + (8 - m % 8) } else { m };
        let mut ts = vec![0u8; nrows * ncols / 8];
        let mut g = vec![0u8; ncols / 8];
        for j in 0..self.rngs.len() {
            let range = j * ncols / 8..(j + 1) * ncols / 8;
            let mut t = &mut ts[range];
            self.rngs[j].0.fill_bytes(&mut t);
            self.rngs[j].1.fill_bytes(&mut g);
            scutils::xor_inplace(&mut g, &t);
            scutils::xor_inplace(&mut g, &r);
            channel.write_bytes(&g)?;
        }
        channel.flush()?;
        Ok(utils::transpose(&ts, nrows, ncols))
    }
}

impl<OT: OtSender<Msg = Block> + SemiHonest> OtReceiver for Receiver<OT> {
    type Msg = Block;

    fn init<C: AbstractChannel, RNG: CryptoRng + Rng>(
        channel: &mut C,
        rng: &mut RNG,
    ) -> Result<Self, Error> {
        let mut ot = OT::init(channel, rng)?;
        let mut ks = Vec::with_capacity(128);
        let mut k0 = Block::default();
        let mut k1 = Block::default();
        for _ in 0..128 {
            rng.fill_bytes(&mut k0.as_mut());
            rng.fill_bytes(&mut k1.as_mut());
            ks.push((k0, k1));
        }
        ot.send(channel, &ks, rng)?;
        let rngs = ks
            .into_iter()
            .map(|(k0, k1)| (AesRng::from_seed(k0), AesRng::from_seed(k1)))
            .collect::<Vec<(AesRng, AesRng)>>();
        Ok(Self {
            _ot: PhantomData::<OT>,
            hash: AES_HASH,
            rngs,
        })
    }

    fn receive<C: AbstractChannel, RNG: CryptoRng + Rng>(
        &mut self,
        channel: &mut C,
        inputs: &[bool],
        _: &mut RNG,
    ) -> Result<Vec<Self::Msg>, Error> {
        let r = utils::boolvec_to_u8vec(inputs);
        let ts = self.receive_setup(channel, &r, inputs.len())?;
        let mut out = Vec::with_capacity(inputs.len());
        for (j, b) in inputs.iter().enumerate() {
            let t = &ts[j * 16..(j + 1) * 16];
            let t: [u8; 16] = t.try_into().unwrap();
            let y0 = channel.read_block()?;
            let y1 = channel.read_block()?;
            let y = if *b { y1 } else { y0 };
            let y = y ^ self.hash.cr_hash(Block::from(j as u128), Block::from(t));
            out.push(y);
        }
        Ok(out)
    }
}

impl<OT: OtSender<Msg = Block> + SemiHonest> CorrelatedReceiver for Receiver<OT> {
    fn receive_correlated<C: AbstractChannel, RNG: CryptoRng + Rng>(
        &mut self,
        channel: &mut C,
        inputs: &[bool],
        _: &mut RNG,
    ) -> Result<Vec<Self::Msg>, Error> {
        let r = utils::boolvec_to_u8vec(inputs);
        let ts = self.receive_setup(channel, &r, inputs.len())?;
        let mut out = Vec::with_capacity(inputs.len());
        for (j, b) in inputs.iter().enumerate() {
            let t = &ts[j * 16..(j + 1) * 16];
            let t: [u8; 16] = t.try_into().unwrap();
            let y = channel.read_block()?;
            let y = if *b { y } else { Block::default() };
            let h = self.hash.cr_hash(Block::from(j as u128), Block::from(t));
            out.push(y ^ h);
        }
        Ok(out)
    }
}

impl<OT: OtSender<Msg = Block> + SemiHonest> RandomReceiver for Receiver<OT> {
    fn receive_random<C: AbstractChannel, RNG: CryptoRng + Rng>(
        &mut self,
        channel: &mut C,
        inputs: &[bool],
        _: &mut RNG,
    ) -> Result<Vec<Self::Msg>, Error> {
        let r = utils::boolvec_to_u8vec(inputs);
        let ts = self.receive_setup(channel, &r, inputs.len())?;
        let mut out = Vec::with_capacity(inputs.len());
        for j in 0..inputs.len() {
            let t = &ts[j * 16..(j + 1) * 16];
            let t: [u8; 16] = t.try_into().unwrap();
            let h = self.hash.cr_hash(Block::from(j as u128), Block::from(t));
            out.push(h);
        }
        Ok(out)
    }
}

impl<OT: OtSender<Msg = Block> + SemiHonest> std::fmt::Display for Receiver<OT> {
    fn fmt(&self, f: &mut std::fmt::Formatter) -> std::fmt::Result {
        write!(f, "ALSZ Receiver")
    }
}

impl<OT: OtReceiver<Msg = Block> + SemiHonest> SemiHonest for Sender<OT> {}
impl<OT: OtSender<Msg = Block> + SemiHonest> SemiHonest for Receiver<OT> {}<|MERGE_RESOLUTION|>--- conflicted
+++ resolved
@@ -12,16 +12,7 @@
 use crate::{
     errors::Error,
     ot::{
-<<<<<<< HEAD
-        CorrelatedReceiver,
-        CorrelatedSender,
-        FixedKeyInitializer,
-        RandomReceiver,
-        RandomSender,
-        Receiver as OtReceiver,
-=======
         CorrelatedReceiver, CorrelatedSender, RandomReceiver, RandomSender, Receiver as OtReceiver,
->>>>>>> 004c0dd4
         Sender as OtSender,
     },
     utils,
